--- conflicted
+++ resolved
@@ -16,12 +16,8 @@
 """
 
 from cortex_m import CortexM
-<<<<<<< HEAD
 from .memory_map import (FlashRegion, RamRegion, MemoryMap)
-from pyOCD.transport.cmsis_dap_core import dapJTAGIDCode, dapVendor, dapSWJPins, PINS
-=======
 from pyOCD.transport.cmsis_dap_core import PINS
->>>>>>> 6afc3eb3
 import logging
 
 class MAX32600MBED(CortexM):
